/*
 * Copyright (c) 2002-2017 "Neo Technology,"
 * Network Engine for Objects in Lund AB [http://neotechnology.com]
 *
 * This file is part of Neo4j.
 *
 * Licensed under the Apache License, Version 2.0 (the "License");
 * you may not use this file except in compliance with the License.
 * You may obtain a copy of the License at
 *
 *     http://www.apache.org/licenses/LICENSE-2.0
 *
 * Unless required by applicable law or agreed to in writing, software
 * distributed under the License is distributed on an "AS IS" BASIS,
 * WITHOUT WARRANTIES OR CONDITIONS OF ANY KIND, either express or implied.
 * See the License for the specific language governing permissions and
 * limitations under the License.
 */
package org.neo4j.driver.internal.cluster;

import java.util.Set;

import org.neo4j.driver.internal.RoutingErrorHandler;
import org.neo4j.driver.internal.net.BoltServerAddress;
import org.neo4j.driver.internal.spi.ConnectionPool;
import org.neo4j.driver.internal.spi.ConnectionProvider;
import org.neo4j.driver.internal.spi.PooledConnection;
import org.neo4j.driver.internal.util.Clock;
import org.neo4j.driver.v1.AccessMode;
import org.neo4j.driver.v1.Logger;
import org.neo4j.driver.v1.Logging;
import org.neo4j.driver.v1.exceptions.ProtocolException;
import org.neo4j.driver.v1.exceptions.ServiceUnavailableException;

public class LoadBalancer implements ConnectionProvider, RoutingErrorHandler, AutoCloseable
{
    private static final String LOAD_BALANCER_LOG_NAME = "LoadBalancer";

    private final ConnectionPool connections;
    private final RoutingTable routingTable;
    private final Rediscovery rediscovery;
    private final Logger log;

    public LoadBalancer( BoltServerAddress initialRouter, RoutingSettings settings, ConnectionPool connections,
            Clock clock, Logging logging )
    {
        this( initialRouter, settings, connections, new ClusterRoutingTable( clock, initialRouter ), clock,
                logging.getLog( LOAD_BALANCER_LOG_NAME ) );
    }

    private LoadBalancer( BoltServerAddress initialRouter, RoutingSettings settings, ConnectionPool connections,
            RoutingTable routingTable, Clock clock, Logger log )
    {
        this( connections, routingTable, createRediscovery( initialRouter, settings, clock, log ), log );
    }

    LoadBalancer( ConnectionPool connections, RoutingTable routingTable, Rediscovery rediscovery, Logger log )
    {
        this.connections = connections;
        this.routingTable = routingTable;
        this.rediscovery = rediscovery;
        this.log = log;

        // initialize the routing table
        ensureRouting();
    }

    @Override
    public PooledConnection acquireConnection( AccessMode mode )
    {
        RoundRobinAddressSet addressSet = addressSetFor( mode );
        PooledConnection connection = acquireConnection( addressSet );
        return new RoutingPooledConnection( connection, this, mode );
    }

    @Override
    public void onConnectionFailure( BoltServerAddress address )
    {
        forget( address );
    }

    @Override
    public void onWriteFailure( BoltServerAddress address )
    {
        routingTable.removeWriter( address );
    }

    @Override
    public void close() throws Exception
    {
        connections.close();
    }

    private PooledConnection acquireConnection( RoundRobinAddressSet servers ) throws ServiceUnavailableException
    {
        for ( ; ; )
        {
            // refresh the routing table if needed
            ensureRouting();
            for ( BoltServerAddress address; (address = servers.next()) != null; )
            {
                try
                {
                    return connections.acquire( address );
                }
                catch ( ServiceUnavailableException e )
                {
                    log.error( "Failed to obtain a connection towards address " + address, e );
                    forget( address );
                }
            }
            // if we get here, we failed to connect to any server, so we will rebuild the routing table
        }
    }

    private synchronized void forget( BoltServerAddress address )
    {
        // First remove from the load balancer, to prevent concurrent threads from making connections to them.
        routingTable.forget( address );
        // drop all current connections to the address
        connections.purge( address );
    }

    synchronized void ensureRouting() throws ServiceUnavailableException, ProtocolException
    {
        if ( routingTable.isStale() )
        {
            log.info( "Routing information is stale. %s", routingTable );

            // get a new routing table
            ClusterComposition cluster = rediscovery.lookupClusterComposition( connections, routingTable );
            Set<BoltServerAddress> removed = routingTable.update( cluster );
            // purge connections to removed addresses
            for ( BoltServerAddress address : removed )
            {
                connections.purge( address );
            }

            log.info( "Refreshed routing information. %s", routingTable );
        }
    }

    private RoundRobinAddressSet addressSetFor( AccessMode mode )
    {
        switch ( mode )
        {
        case READ:
            return routingTable.readers();
        case WRITE:
            return routingTable.writers();
        default:
            throw new IllegalArgumentException( "Mode '" + mode + "' is not supported" );
        }
    }

    private static Rediscovery createRediscovery( BoltServerAddress initialRouter, RoutingSettings settings,
            Clock clock, Logger log )
    {
<<<<<<< HEAD
        ClusterCompositionProvider clusterComposition =
                new GetServersProcedureClusterCompositionProvider( clock, log, settings );
        return new Rediscovery( initialRouter, settings, clock, log, clusterComposition );
=======
        ClusterCompositionProvider clusterComposition = new GetServersProcedureClusterCompositionProvider( clock, log );
        return new Rediscovery( initialRouter, settings, clock, log, clusterComposition, new DnsResolver( log ) );
>>>>>>> bec13b3a
    }
}<|MERGE_RESOLUTION|>--- conflicted
+++ resolved
@@ -156,13 +156,8 @@
     private static Rediscovery createRediscovery( BoltServerAddress initialRouter, RoutingSettings settings,
             Clock clock, Logger log )
     {
-<<<<<<< HEAD
         ClusterCompositionProvider clusterComposition =
                 new GetServersProcedureClusterCompositionProvider( clock, log, settings );
-        return new Rediscovery( initialRouter, settings, clock, log, clusterComposition );
-=======
-        ClusterCompositionProvider clusterComposition = new GetServersProcedureClusterCompositionProvider( clock, log );
         return new Rediscovery( initialRouter, settings, clock, log, clusterComposition, new DnsResolver( log ) );
->>>>>>> bec13b3a
     }
 }